# Atlan Customer Support Copilot

An advanced AI-powered customer support system that automatically classifies tickets and provides intelligent responses using state-of-the-art Retrieval-Augmented Generation (RAG) with hybrid search, query enhancement, and optimized chunking strategies.

## 🌟 Features

### Core Functionality
- **Bulk Ticket Classification**: Automatically classify 30+ sample tickets with AI-powered categorization
- **Interactive AI Agent**: Real-time chat interface for new ticket submission and response
- **Conversational Memory**: Context-aware conversations using LangChain ChatMessageHistory with in-memory storage
- **Smart Classification**: Topic tags, sentiment analysis, and priority assignment
- **Advanced RAG Responses**: Intelligent answers powered by hybrid search and enhanced retrieval
- **Source Citations**: All responses include links to relevant documentation
- **Search Transparency**: Real-time indicators showing search methods used (vector, keyword, or hybrid)
- **Dynamic Settings Management**: Comprehensive settings page for real-time pipeline configuration

### Advanced RAG Features
- **Hybrid Search**: Combines vector similarity and BM25 keyword search for optimal relevance
- **Query Enhancement**: GPT-4o powered query expansion for technical terms (configurable)
- **Enhanced Chunking**: Code block preservation with intelligent markdown structure awareness
- **Smart Reranking**: Weighted merging of vector and keyword search results (70/30 split)
- **Quality Metrics**: Chunk quality indicators including code detection and header analysis
- **Real-time Configuration**: Dynamic settings updates without application restart
- **Settings Import/Export**: JSON-based configuration backup and sharing

### Classification Schema
- **Topic Tags**: How-to, Product, Connector, Lineage, API/SDK, SSO, Glossary, Best practices, Sensitive data
- **Sentiment**: Frustrated, Curious, Angry, Neutral
- **Priority**: P0 (High), P1 (Medium), P2 (Low)

## 🎯 Major Design Decisions & Trade-offs

### 1. Multi-Stage Pipeline Architecture
**Decision**: Separate data pipeline (scraping → storage → vectorization) from deployment application.

**Why**:
- **Data Persistence**: Web scraping is expensive and rate-limited. MongoDB storage allows reprocessing embeddings without re-scraping.
- **Deployment Flexibility**: App folder contains only deployment dependencies, enabling clean Streamlit Cloud deployment.
- **Development Efficiency**: Can iterate on AI logic without re-running expensive data collection.
<<<<<<< HEAD
- **A/B Testing**: Separate collections enable comparison between basic and enhanced RAG implementations.

**Trade-off**: Increased complexity vs. reliability, cost efficiency, and experimentation capability.

### 2. Advanced Technology Stack Choices

#### Hybrid Search: Vector + BM25 vs. Pure Vector Search
**Decision**: Implement hybrid search combining vector similarity and BM25 keyword search.

**Why**:
- **Technical Term Precision**: BM25 excels at exact matches for technical terms, APIs, and product names.
- **Semantic Understanding**: Vector search captures conceptual relationships and context.
- **Complementary Strengths**: Vector search for "how to authenticate" + BM25 for "SAML SSO" = comprehensive coverage.
- **Fallback Strategy**: Graceful degradation to vector-only if BM25 fails.

**Trade-off**: System complexity and processing overhead vs. significantly improved retrieval quality for technical documentation.

#### Query Enhancement: GPT-4o Expansion vs. Direct Search
**Decision**: Optional GPT-4o query enhancement with configurable toggle.

**Why**:
- **Technical Term Expansion**: "SSO" → "SAML single sign-on authentication setup"
- **Context Enrichment**: "API rate limits" → "REST API rate limiting configuration and best practices"
- **Acronym Resolution**: Critical for technical documentation where acronyms are prevalent.
- **Cost Control**: Configurable feature allows optimization for different use cases.

**Trade-off**: Additional API costs and latency vs. dramatically improved retrieval for technical queries.

#### Enhanced Chunking: Code-Aware vs. Simple Character Splitting
**Decision**: Advanced recursive splitting with code block preservation and quality metrics.

**Why**:
- **Code Integrity**: Preserves ```code blocks``` as single units to maintain functional examples.
- **Structure Awareness**: Respects markdown headers, lists, and procedures.
- **Quality Tracking**: Metadata enables optimization and debugging of retrieval quality.
- **Context Preservation**: Smart boundaries prevent splitting related instructions.

**Trade-off**: Processing complexity and storage overhead vs. significantly better content quality and retrieval accuracy.

### 3. Feature Toggle Architecture
**Decision**: Configurable enhancement toggles rather than fixed implementation.

**Why**:
- **Deployment Flexibility**: Different environments can optimize for cost vs. quality.
- **Performance Tuning**: Disable expensive features for high-volume scenarios.
- **Gradual Rollout**: Test advanced features incrementally in production.
- **User Choice**: Let users balance speed vs. comprehensive results.

**Trade-off**: Configuration complexity vs. deployment flexibility and performance optimization.

### 4. Smart Reranking Strategy
**Decision**: 70/30 weighted fusion of vector and BM25 results with intelligent deduplication.

**Why**:
- **Balanced Relevance**: Vector search weighted higher for semantic understanding.
- **Exact Match Boost**: BM25 results get significant weight for technical precision.
- **Deduplication**: Documents found by both methods receive relevance boost.
- **Empirical Optimization**: 70/30 split tested for optimal balance in technical documentation.

**Trade-off**: Algorithm complexity vs. superior result ranking and relevance.

### 5. Dual Collection Strategy
**Decision**: Separate "enhanced" and "standard" Qdrant collections for A/B testing.

**Why**:
- **Performance Comparison**: Direct measurement of advanced features' impact.
- **Risk Mitigation**: Fallback to standard collection if enhanced features fail.
- **Feature Validation**: Quantitative assessment of enhancement value.
- **Gradual Migration**: Safe transition from basic to advanced implementations.

**Trade-off**: Storage overhead and maintenance complexity vs. risk reduction and optimization capability.

### 6. Technology Stack for Advanced RAG

#### MongoDB + Qdrant vs. Single Database
**Decision**: Dual storage with enhanced Qdrant collections for hybrid search.

**Why**:
- **Data Integrity**: MongoDB preserves original content for reprocessing and debugging.
- **Hybrid Performance**: Qdrant's vector capabilities + in-memory BM25 for keyword search.
- **Collection Management**: Separate enhanced collections for advanced features.
- **Backup Strategy**: Multiple data preservation layers prevent data loss.

**Trade-off**: Infrastructure complexity vs. performance, flexibility, and data safety.

#### OpenAI GPT-4o vs. Local Models
**Decision**: OpenAI GPT-4o for classification, response generation, and query enhancement.

**Why**:
- **Quality**: Superior reasoning for complex ticket classification and technical query expansion.
- **JSON Reliability**: Consistent structured output for automated processing.
- **Context Window**: Large context enables conversation memory and comprehensive responses.
- **Development Speed**: No model training, fine-tuning, or hosting infrastructure needed.

**Trade-off**: Ongoing API costs vs. response quality, development speed, and advanced capabilities.

#### FastEmbed BGE-small + rank-bm25 vs. Single Approach
**Decision**: Hybrid embedding strategy with local FastEmbed and in-memory BM25.

**Why**:
- **Cost Efficiency**: Free local embeddings vs. OpenAI embedding API costs.
- **Privacy**: Document content never leaves local environment.
- **Performance**: 384-dim embeddings balance quality with speed.
- **Hybrid Capability**: BM25 enables exact term matching for technical precision.

**Trade-off**: Implementation complexity vs. cost savings, privacy, and enhanced search capabilities.

## 🏗️ Architecture

### Complete System Architecture with Component Interactions

```
                           🌐 USER INTERFACE LAYER
    ┌─────────────────────────────────────────────────────────────────────────────┐
    │                    👤 User Browser Session                                 │
    │  ┌─────────────────────────────────────────────────────────────────────┐   │
    │  │  📊 Dashboard   💬 Chat Agent   ⚙️ Settings   📈 Analytics Page   │   │
    │  │  • Bulk Class.  • Real-time Chat • Dynamic Config • Performance    │   │
    │  │  • 30+ Tickets  • Memory Context  • Import/Export  • Search Stats   │   │
    │  │  • Statistics   • Source Cites    • Validation    • Usage Metrics   │   │
    │  └─────────────────────────────────────────────────────────────────────┘   │
    └─────────────────────────┬───────────────────────────────────────────────────┘
                             │ HTTP Requests
                             ▼
                   🖥️ STREAMLIT APPLICATION LAYER
    ┌─────────────────────────────────────────────────────────────────────────────┐
    │                         main.py (Port 8501)                                │
    │  ┌─────────────────┐   ┌─────────────────┐   ┌─────────────────────────┐   │
    │  │   UI Controls   │   │  Session State  │   │    Event Handlers       │   │
    │  │ • Input Forms   │   │ • User Session  │   │  • Button Clicks        │   │
    │  │ • Display Logic │   │ • Memory Store  │   │  • Text Input           │   │
    │  │ • File Uploads  │   │ • Chat History  │   │  • Page Navigation      │   │
    │  └─────────────────┘   └─────────────────┘   └─────────────────────────┘   │
    └─────────────────────────┬───────────────────────────────────────────────────┘
                             │ Function Calls
                             ▼
                   🧠 AI PROCESSING LAYER (rag_pipeline.py)
    ┌─────────────────────────────────────────────────────────────────────────────┐
    │                      Advanced RAG Pipeline Engine                          │
    │  ┌─────────────────┐   ┌─────────────────┐   ┌─────────────────────────┐   │
    │  │Classification   │   │  Query Pipeline │   │   Response Generator    │   │
    │  │ • Topic Tags    │   │ • Enhancement   │   │ • Template Rendering   │   │
    │  │ • Sentiment     │   │ • Hybrid Search │   │ • Citation Assembly     │   │
    │  │ • Priority      │   │ • Smart Rerank  │   │ • Context Integration   │   │
    │  └─────────────────┘   └─────────────────┘   └─────────────────────────┘   │
    └──────┬──────────────────┬───────────────────────────┬──────────────────────┘
           │                 │                           │
           ▼                 ▼                           ▼
        🤖 EXTERNAL AI APIs                🗄️ DATA STORAGE LAYER
    ┌─────────────────┐     ┌─────────────────────────────────────────────────────┐
    │   OpenAI GPT-4o │     │                 Database Services                   │
    │ ┌─────────────┐ │     │  ┌─────────────────┐   ┌─────────────────────────┐ │
    │ │Classification│ │────▶│  │   MongoDB Atlas │   │     Qdrant Cloud        │ │
    │ │• JSON Output │ │     │  │ ┌─────────────┐ │   │ ┌─────────────────────┐ │ │
    │ │• Structured │ │     │  │ │Raw Documents│ │   │ │Vector Collections   │ │ │
    │ └─────────────┘ │     │  │ │• HTML Text  │ │   │ │• atlan_docs_enhanced│ │ │
    │ ┌─────────────┐ │     │  │ │• Metadata   │ │   │ │• Embeddings (384d)  │ │ │
    │ │Query Enhance│ │     │  │ │• Timestamps │ │   │ │• Payloads           │ │ │
    │ │• Term Expand│ │     │  │ └─────────────┘ │   │ └─────────────────────┘ │ │
    │ │• Tech Terms │ │     │  │ ┌─────────────┐ │   │ ┌─────────────────────┐ │ │
    │ └─────────────┘ │     │  │ │Backup Files │ │   │ │In-Memory BM25 Index│ │ │
    │ ┌─────────────┐ │     │  │ │• JSON Dumps │ │   │ │• Keyword Search     │ │ │
    │ │RAG Response │ │     │  │ │• Recovery   │ │   │ │• TF-IDF Scoring     │ │ │
    │ │• Contextual │ │     │  │ └─────────────┘ │   │ │• rank-bm25 Library  │ │ │
    │ │• Cited      │ │     │  └─────────────────┘   │ └─────────────────────┘ │ │
    │ └─────────────┘ │     └──────────┬─────────────────────┬──────────────────┘
    └─────────────────┘                │                    │
           ▲                           │                    │
           │ HTTPS/REST API             │                    │
           │                           ▼                    ▼
                              📝 PIPELINE SCRIPTS LAYER
    ┌─────────────────────────────────────────────────────────────────────────────┐
    │                        Data Processing Pipeline                            │
    │  ┌─────────────────┐   ┌─────────────────────────────────────────────────┐ │
    │  │   scrape.py     │   │              qdrant_ingestion.py               │ │
    │  │ ┌─────────────┐ │   │ ┌─────────────┐   ┌─────────────┐              │ │
    │  │ │Firecrawl API│ │   │ │Text Chunking│   │FastEmbed BGE│              │ │
    │  │ │• Rate Limits│ │   │ │• 1200 tokens│   │• Local Gen  │              │ │
    │  │ │• Content    │ │   │ │• 200 overlap│   │• 384 dims   │              │ │
    │  │ │  Extraction │ │   │ │• Code Aware │   │• Privacy    │              │ │
    │  │ └─────────────┘ │   │ └─────────────┘   └─────────────┘              │ │
    │  │ ┌─────────────┐ │   │ ┌─────────────┐   ┌─────────────┐              │ │
    │  │ │MongoDB Save │ │   │ │Quality      │   │Qdrant Upload│              │ │
    │  │ │• Documents  │ │   │ │Metrics      │   │• Collections│              │ │
    │  │ │• Metadata   │ │   │ │• Code Detect│   │• Vectors    │              │ │
    │  │ │• Backup     │ │   │ │• Headers    │   │• Payloads   │              │ │
    │  │ └─────────────┘ │   │ └─────────────┘   └─────────────┘              │ │
    │  └─────────────────┘   └─────────────────────────────────────────────────┘ │
    └─────────────────────────────────────────────────────────────────────────────┘
           ▲                                       ▲
           │ Manual Execution                      │ Manual Execution
           │                                       │
                              🌐 DATA SOURCES
    ┌─────────────────────────────────────────────────────────────────────────────┐
    │                           External Documentation                           │
    │  ┌─────────────────────────────────────┐  ┌───────────────────────────────┐ │
    │  │         docs.atlan.com              │  │     developer.atlan.com       │ │
    │  │ • Product Documentation (~700 pages)│  │ • API Documentation (~300)    │ │
    │  │ • User Guides                       │  │ • SDK References              │ │
    │  │ • Feature Explanations              │  │ • Code Examples               │ │
    │  │ • Best Practices                    │  │ • Technical Specifications    │ │
    │  └─────────────────────────────────────┘  └───────────────────────────────┘ │
    └─────────────────────────────────────────────────────────────────────────────┘

            🔄 KEY INTERACTION FLOWS:

            📥 DATA PIPELINE FLOW:
            docs.atlan.com → Firecrawl API → scrape.py → MongoDB → qdrant_ingestion.py → Qdrant

            🔍 REAL-TIME SEARCH FLOW:
            User Query → Query Enhancement (GPT-4o) → Hybrid Search (Vector+BM25) →
            Smart Reranking → Context Assembly → Response Generation (GPT-4o) → User

            💬 CHAT INTERACTION FLOW:
            User Input → Streamlit UI → rag_pipeline.py → Classification (GPT-4o) →
            RAG/Routing Decision → Search & Generate → Display with Citations

            ⚙️ CONFIGURATION FLOW:
            .env Variables → Feature Toggles → Pipeline Behavior → Performance Optimization

            🔒 ERROR HANDLING & RECOVERY:
            • MongoDB Backup Files for Data Recovery
            • Graceful Degradation: Hybrid → Vector-only → Routing
            • Rate Limiting with Exponential Backoff
            • Session State Management for UI Persistence
=======

**Trade-off**: Increased complexity vs. reliability and cost efficiency.

### 2. Technology Stack Choices

#### Firecrawl vs. Custom Scraping
**Decision**: Firecrawl API for web scraping instead of BeautifulSoup/Scrapy.

**Why**:
- **Content Quality**: Advanced content extraction handles JavaScript, dynamic content, and complex layouts.
- **Rate Limiting**: Built-in respectful crawling with automatic delays.
- **Maintenance**: No need to maintain scraping logic for different website structures.

**Trade-off**: API cost vs. development/maintenance time and content quality.

#### MongoDB + Qdrant vs. Single Database
**Decision**: Dual storage (MongoDB for documents, Qdrant for vectors) vs. single vector database.

**Why**:
- **Data Integrity**: MongoDB preserves original content for reprocessing and debugging.
- **Performance**: Qdrant specializes in vector similarity search with superior performance.
- **Flexibility**: Can change embedding models without losing original documents.
- **Backup Strategy**: Multiple data preservation layers prevent data loss.

**Trade-off**: Infrastructure complexity vs. performance and data safety.

#### OpenAI GPT-4o vs. Local Models
**Decision**: OpenAI GPT-4o for classification and response generation.

**Why**:
- **Quality**: Superior reasoning for complex ticket classification and response generation.
- **JSON Reliability**: Consistent structured output for automated processing.
- **Development Speed**: No model training, fine-tuning, or hosting infrastructure needed.
- **Context Window**: Large context enables conversational memory integration.

**Trade-off**: Ongoing API costs vs. response quality and development speed.

#### FastEmbed BGE-small vs. OpenAI Embeddings
**Decision**: BAAI/bge-small-en-v1.5 (384-dim) via FastEmbed for document embeddings.

**Why**:
- **Cost Efficiency**: Free local embeddings vs. OpenAI embedding API costs.
- **Performance**: 384 dimensions balance quality and storage/compute efficiency.
- **Independence**: No API dependency for vector generation enables batch processing.
- **Privacy**: Document content never leaves local environment.

**Trade-off**: Slightly lower embedding quality vs. significant cost savings and privacy.

### 3. Memory Management Strategy
**Decision**: In-memory conversational history with LangChain vs. database-backed sessions.

**Why**:
- **Simplicity**: No additional database dependencies or infrastructure.
- **Performance**: RAM access for conversation context is instantaneous.
- **Session Isolation**: Natural cleanup when application restarts.
- **Development Speed**: No database schema design or migration concerns.

**Trade-off**: Memory lost on restart vs. infrastructure simplicity and performance.

### 4. User Interface Choice
**Decision**: Streamlit vs. React/Vue.js web application.

**Why**:
- **Rapid Prototyping**: Python-native UI development matches AI pipeline language.
- **Integrated Deployment**: Streamlit Cloud provides seamless hosting for Python apps.
- **Developer Experience**: Single language for entire application stack.
- **Built-in Components**: Chat interfaces, file uploads, and data visualization components.

**Trade-off**: Limited UI customization vs. development speed and deployment simplicity.

### 5. Response Generation Strategy
**Decision**: Hybrid routing (RAG for some topics, simple routing for others).

**Why**:
- **Resource Optimization**: RAG processing only for topics where documentation exists.
- **Response Quality**: Technical topics get detailed, sourced answers.
- **Fallback Strategy**: Non-technical topics route to appropriate human teams.
- **Cost Control**: Expensive vector searches and LLM calls only when beneficial.

**Trade-off**: Complex logic vs. cost efficiency and appropriate response types.

### 6. Data Chunking Strategy
**Decision**: 1200 token chunks with 200 overlap using recursive character splitting.

**Why**:
- **Context Preservation**: Large chunks maintain semantic coherence.
- **Overlap Benefits**: 200-token overlap prevents information loss at boundaries.
- **Markdown Awareness**: Preserves code blocks, tables, and structured content.
- **Token Optimization**: Fits within context windows while maximizing information density.

**Trade-off**: Storage size vs. semantic quality and context preservation.

## 🏗️ Architecture

### Enhanced Data Pipeline & System Architecture

```
                        🌐 DATA COLLECTION LAYER
    ┌─────────────────────────────────────────────────────────────────┐
    │                    Firecrawl Web Scraper                        │
    │  ┌─────────────────┐    ┌─────────────────┐    Rate Limiting    │
    │  │ docs.atlan.com  │    │developer.atlan.c│   & Content       │
    │  │                 │    │om               │   Quality Control   │
    │  └─────────────────┘    └─────────────────┘                     │
    └──────────────────────┬──────────────────────────────────────────┘
                           │ scrape.py
                           ▼
                🗄️ PERSISTENT STORAGE LAYER
    ┌─────────────────────────────────────────────────────────────────┐
    │                      MongoDB Atlas                              │
    │  ┌─────────────────┐  ┌─────────────────┐  ┌─────────────────┐  │
    │  │   Raw Content   │  │    Metadata     │  │  Backup Files   │  │
    │  │   • HTML Text   │  │  • URLs         │  │  • JSON Export  │  │
    │  │   • Structure   │  │  • Timestamps   │  │  • Recovery     │  │
    │  │   • Clean Text  │  │  • Source Info  │  │    Data         │  │
    │  └─────────────────┘  └─────────────────┘  └─────────────────┘  │
    └──────────────────────┬──────────────────────────────────────────┘
                           │ qdrant_ingestion.py
                           ▼
                  🧠 VECTOR PROCESSING LAYER
    ┌─────────────────────────────────────────────────────────────────┐
    │                    Text Processing Pipeline                     │
    │  ┌─────────────────┐  ┌─────────────────┐  ┌─────────────────┐  │
    │  │   Chunking      │  │   Embeddings    │  │ Vector Storage  │  │
    │  │ • 1200 tokens   │→ │ • BGE-small     │→ │ • Qdrant Cloud  │  │
    │  │ • 200 overlap   │  │ • 384 dims      │  │ • Similarity    │  │
    │  │ • Markdown      │  │ • Local Gen     │  │ • Collections   │  │
    │  └─────────────────┘  └─────────────────┘  └─────────────────┘  │
    └──────────────────────────────────┬──────────────────────────────┘
                                       │
                                       ▼
                        🤖 AI PROCESSING LAYER
    ┌─────────────────────────────────────────────────────────────────┐
    │                      OpenAI GPT-4o                              │
    │  ┌─────────────────┐  ┌─────────────────┐  ┌─────────────────┐  │
    │  │Classification   │  │  RAG Response   │  │ Memory Context  │  │
    │  │• Topic Tags     │  │ • Doc Retrieval │  │• Session State  │  │
    │  │• Sentiment      │  │ • Answer Gen    │  │• Chat History   │  │
    │  │• Priority       │  │ • Citations     │  │• Conversation   │  │
    │  └─────────────────┘  └─────────────────┘  └─────────────────┘  │
    └──────────────────────┬──────────────────────┬────────────────── ┘
                           │                      │
                           ▼                      ▼
                       🖥️ APPLICATION LAYER (main.py)
    ┌─────────────────────────────────────────────────────────────────┐
    │                    Streamlit Web Application                    │
    │  ┌─────────────────┐  ┌─────────────────┐  ┌─────────────────┐  │
    │  │   Dashboard     │  │   Chat Agent    │  │   Analytics     │  │
    │  │ • Bulk Process  │  │ • Real-time     │  │ • Performance   │  │
    │  │ • 30+ Tickets   │  │ • Memory        │  │ • Metrics       │  │
    │  │ • Statistics    │  │ • Citations     │  │ • Usage Stats   │  │
    │  └─────────────────┘  └─────────────────┘  └─────────────────┘  │
    └─────────────────────────────────────────────────────────────────┘

        🔄 DATA FLOW DIRECTIONS:
        scrape.py        → MongoDB (Document Storage)
        qdrant_ingestion.py → Qdrant (Vector Processing)
        main.py          → All Services (Real-time Queries)

        ⚡ ERROR HANDLING & RECOVERY:
        • MongoDB backup files for data recovery
        • Incremental processing to handle failures
        • Rate limiting and retry logic
        • Graceful degradation for service outages
>>>>>>> 0e8c023a
```

### System Components
- **Data Pipeline** (Root scripts): Web scraping → Storage → Vector preparation
- **Deployment** (App folder): Streamlit application with AI capabilities
- **AI Services**: OpenAI for classification and response generation
- **Storage**: MongoDB for documents, Qdrant for vector search

## 🛠️ Tech Stack

### AI/ML
- **OpenAI GPT-4o**: LLM for classification, response generation, and query enhancement
- **FastEmbed BAAI/bge-small-en-v1.5**: Vector embeddings for semantic search (384 dimensions)
<<<<<<< HEAD
- **Qdrant Cloud**: Vector database with hybrid search capabilities
- **rank-bm25**: BM25 algorithm for keyword search and hybrid retrieval
- **LangChain**: Enhanced text processing with advanced chunking strategies
=======
- **Qdrant**: Vector database for RAG retrieval
- **LangChain**: Text processing, chunking, and conversational memory management
>>>>>>> 0e8c023a

### Application
- **Streamlit**: Interactive web application framework
- **Python**: Core application logic and AI pipeline
- **MongoDB**: Document storage for scraped content

### UI/UX
- **Streamlit Components**: Dashboard and chat interface
- **Custom CSS**: Styled components and responsive design
- **Interactive Elements**: Real-time classification and response generation

### Data Sources & Pipeline
- **Firecrawl API**: Automated web scraping service for documentation
- **docs.atlan.com**: Product documentation and user guides
- **developer.atlan.com**: API and SDK documentation
- **MongoDB**: Persistent storage for all scraped content with metadata
- **Qdrant**: Vector database for semantic search and RAG retrieval

### Pipeline Stages
1. **Web Scraping**: Firecrawl crawls documentation sites and extracts content
2. **Document Storage**: Raw content stored in MongoDB with full metadata
3. **Vector Processing**: Content chunked and embedded using FastEmbed BGE-small
4. **RAG Deployment**: Streamlit app queries Qdrant for relevant context

## 📋 Prerequisites

### For Deployment (Streamlit App)
- Python 3.8+ and pip
- OpenAI API key
- Qdrant Cloud instance (vector database)
- MongoDB Atlas instance (document storage)
- Firecrawl API key (if running custom scraping)

### Project Structure
- **Root directory**: Data pipeline scripts (scrape.py, qdrant_ingestion.py)
- **app/ directory**: Streamlit deployment application with own requirements and .env

## 🚀 Quick Start

### 1. Clone and Setup Environment

```bash
git clone https://github.com/kanugurajesh/Assistly
cd Assistly
```

**Project Structure Overview:**
```
crawling/
├── app/                    # Streamlit deployment
│   ├── main.py            # Main Streamlit application
│   ├── rag_pipeline.py    # AI pipeline implementation
│   ├── requirements.txt   # App dependencies
│   ├── .env.example       # Environment template
│   └── sample_tickets.json
├── memory_manager.py      # Conversational memory management
├── scrape.py              # Firecrawl web scraping
├── qdrant_ingestion.py    # Vector database ingestion
├── requirements.txt       # Data pipeline dependencies
└── README.md
```

Create `.env` file in the `app/` directory (copy from `app/.env.example`):
```env
OPENAI_API_KEY=your_openai_api_key
QDRANT_URI=your_qdrant_cloud_endpoint
QDRANT_API_KEY=your_qdrant_api_key
MONGODB_URI=your_mongodb_atlas_connection_string
FIRECRAWL_API_KEY=your_firecrawl_api_key
```

### 2. Install Dependencies

**For deployment (Streamlit app):**
```bash
pip install -r app/requirements.txt
```

**For data pipeline (if running scraping/ingestion):**
```bash
pip install -r requirements.txt
```

### 3. Data Pipeline Setup (Optional - for custom data)

**Step 1: Web Scraping with Firecrawl**
```bash
# Basic scraping (pre-completed for Atlan docs)
python scrape.py https://docs.atlan.com --limit 700
python scrape.py https://developer.atlan.com --limit 300

# Custom scraping examples
python scrape.py https://your-docs.com --limit 500 --collection custom_docs
```
*All scraped content automatically stored in MongoDB with metadata and backup files.*

**Step 2: Enhanced Vector Database Ingestion**
```bash
# Create enhanced collection with advanced chunking
python qdrant_ingestion.py --qdrant-collection "atlan_docs_enhanced" --recreate

# Advanced ingestion with source filtering
python qdrant_ingestion.py --source-url "https://docs.atlan.com" --qdrant-collection "atlan_docs_enhanced"

# Incremental updates (recommended for production)
python qdrant_ingestion.py --qdrant-collection "atlan_docs_enhanced"
```
*Enhanced chunking preserves code blocks, creates quality metrics, and generates embeddings with FastEmbed BGE-small for hybrid search.*

**Note**: The application comes with pre-processed data, so this step is only needed for custom datasets or updates. For advanced configuration options, see the "Advanced Pipeline Options" section below.

## 🔧 Advanced Pipeline Options

### Scraping Configuration (scrape.py)

**Basic Command Structure:**
```bash
python scrape.py <URL> [OPTIONS]
```

**Available Options:**
- `--limit <number>`: Maximum pages to crawl (default: 700)
- `--collection <name>`: MongoDB collection name (default: atlan_developer_docs)

**Common Scraping Scenarios:**
```bash
# Scrape with custom page limit
python scrape.py https://docs.atlan.com --limit 500

# Scrape to custom MongoDB collection
python scrape.py https://docs.atlan.com --collection custom_docs

# Scrape developer docs with different limits
python scrape.py https://developer.atlan.com --limit 200 --collection dev_docs
```

### Ingestion Configuration (qdrant_ingestion.py)

**Advanced Command Structure:**
```bash
python qdrant_ingestion.py [OPTIONS]
```

**Available Options:**
- `--source-url <url>`: Filter documents by specific source URL
- `--collection <name>`: MongoDB collection name (default: atlan_developer_docs)
- `--qdrant-collection <name>`: Qdrant collection name (default: atlan_docs)
- `--recreate`: Delete and recreate Qdrant collection (removes existing data)
- `--no-incremental`: Process all documents (skip duplicate checking)

**Advanced Ingestion Examples:**
```bash
# Process only developer documentation
python qdrant_ingestion.py --source-url "https://developer.atlan.com"

# Process only general documentation
python qdrant_ingestion.py --source-url "https://docs.atlan.com"

# Recreate collection (fresh start)
python qdrant_ingestion.py --recreate

# Process all documents without incremental checking
python qdrant_ingestion.py --no-incremental

# Process custom collection with filtering
python qdrant_ingestion.py --collection custom_docs --source-url "https://example.com"

# Create custom Qdrant collection
python qdrant_ingestion.py --qdrant-collection "developer_vectors"

# Process custom MongoDB collection to custom Qdrant collection
python qdrant_ingestion.py --collection dev_docs --qdrant-collection "dev_vectors"

# Full rebuild with specific source and custom collection
python qdrant_ingestion.py --recreate --source-url "https://developer.atlan.com" --qdrant-collection "dev_only"
```

## 📂 Document Filtering & Collection Management

### Source URL Filtering Benefits

**Selective Processing:**
- Update only specific documentation domains
- Test pipeline with subset of data
- Separate processing schedules for different sites

**Document Type Classification:**
- Automatic categorization: `developer.atlan.com` → "developer" type
- All other sources → "docs" type
- Enables filtered search and analytics

**Performance Optimization:**
- Process only changed documentation
- Reduce vector database update time
- Minimize embedding generation costs

**Custom Qdrant Collections:**
- Separate vector collections for different projects
- Independent collection lifecycle management
- Isolated testing and production environments
- Multiple documentation versions in parallel

### Collection Management Workflows

**Development & Testing:**
```bash
# Create test collection with limited data
python scrape.py https://docs.atlan.com --limit 50 --collection test_docs
python qdrant_ingestion.py --collection test_docs --qdrant-collection test_vectors --recreate
```

**Production Updates:**
```bash
# Incremental update (default behavior)
python qdrant_ingestion.py --source-url "https://docs.atlan.com"

# Full rebuild when needed
python qdrant_ingestion.py --recreate
```

**Multi-Source Management:**
```bash
# Separate ingestion for different documentation types
python qdrant_ingestion.py --source-url "https://developer.atlan.com"
python qdrant_ingestion.py --source-url "https://docs.atlan.com"
```

### Incremental Processing

**How It Works:**
- Checks MongoDB document IDs already in Qdrant
- Skips processing of existing documents
- Only processes new or updated content

**When to Use `--no-incremental`:**
- After modifying chunking parameters
- When reprocessing is needed due to embedding model changes
- For debugging or validation purposes

### 4. Run the Application

**Run the Streamlit app:**
```bash
cd app
streamlit run main.py
```

The application will open automatically in your browser at `http://localhost:8501`

### 5. Streamlit Deployment

**Deploy to Streamlit Community Cloud:**
1. Push your repository to GitHub
2. Visit [share.streamlit.io](https://share.streamlit.io)
3. Connect your GitHub repository
4. Set main file path: `app/main.py`
5. Add environment variables in Streamlit Cloud settings
6. Deploy your application

## 📖 Usage Guide

### Dashboard Page
1. Navigate to "📊 Dashboard" in the sidebar
2. Click "Load & Classify All Tickets"
3. View AI-generated classifications for all 30+ sample tickets
4. Analyze summary statistics and topic distributions
5. Search and examine individual ticket classifications

### Interactive Agent Page
1. Navigate to "💬 Chat Agent" in the sidebar
2. Enter your question in the chat interface
3. Toggle "Show internal analysis" to view classification details
4. Get intelligent responses with source citations
5. Experience context-aware conversations with memory
6. Use the "Conversation Management" sidebar to view memory stats or clear history
7. Try sample questions or submit your own tickets

## 💬 Conversational Memory Features

### Context-Aware Conversations
The system maintains conversation history to provide context-aware responses:
- **Follow-up Questions**: Ask related questions without repeating context
- **Reference Previous Answers**: The AI remembers what it told you earlier
- **Natural Flow**: Conversations feel more natural and coherent

### Memory Management
**Conversation Management Sidebar:**
- **Memory Statistics**: View active sessions and total message count
- **Current Session Info**: See number of exchanges in current conversation
- **Clear History**: Manually reset conversation memory when needed

**Automatic Features:**
- **Session Isolation**: Each browser session has its own conversation memory
- **Message Limits**: Automatically trims to last 20 messages to prevent token overflow
- **Auto Expiry**: Sessions expire after 60 minutes of inactivity
- **Smart Trimming**: Removes oldest messages while preserving conversation pairs

### Example Conversation Flow
```
User: "How do I connect Snowflake to Atlan?"
AI: "To connect Snowflake to Atlan, you need to configure..." [provides detailed steps]

User: "What permissions do I need for this?"
AI: "For the Snowflake connection we discussed, you'll need..." [remembers previous context]

User: "Are there any security considerations?"
AI: "Yes, for your Snowflake-Atlan integration, consider..." [builds on conversation]
```

### Technical Implementation
- **Backend**: LangChain's `InMemoryChatMessageHistory` for pure RAM storage
- **No Database**: Conversations stored in Python dictionaries (no external dependencies)
- **Session Management**: UUID-based session identification with Streamlit session state
- **Context Integration**: Previous conversation included in RAG prompts for better responses

### Settings Page
1. Navigate to "⚙️ Settings" in the sidebar
2. **Collection Management**: Select from available Qdrant collections with real-time discovery
3. **Collection Information**: View collection points, vector size, and distance metrics
4. Configure search parameters (TOP_K, score thresholds, hybrid weights)
5. Adjust model settings (temperature, max tokens, model selection)
6. Toggle features (hybrid search, query enhancement)
7. Customize UI preferences (show analysis default)
8. Apply settings in real-time without restarting the application
9. Export/import settings configurations as JSON files
10. View configuration warnings for potentially problematic settings
11. **Troubleshooting**: Built-in connection diagnostics and collection validation

## 🧠 Advanced AI Pipeline Details

### Enhanced Classification Logic
The system analyzes tickets using structured prompts to generate:
<<<<<<< HEAD
1. **Topic Tags**: Multiple relevant categories with high accuracy
2. **Sentiment**: Emotional tone analysis for prioritization
3. **Priority**: Business impact assessment with context awareness

### Advanced RAG Response Logic
- **RAG Topics**: How-to, Product, Best practices, API/SDK, SSO → Generate answers using hybrid search
- **Routing Topics**: Connector, Lineage, Glossary, Sensitive data → Route to specialized teams
- **Query Processing**: Optional GPT-4o enhancement expands technical terms
- **Search Strategy**: Hybrid vector + keyword search with smart reranking
- **Response Generation**: Context-aware answers with source attribution

### Advanced RAG Pipeline Components

#### 1. Query Enhancement Pipeline (Optional)
- **Input**: Raw user query (e.g., "How to setup SSO?")
- **Processing**: GPT-4o expands technical terms and acronyms
- **Output**: Enhanced query (e.g., "How to configure SAML single sign-on authentication in Atlan?")
- **Benefits**: Better retrieval for technical documentation
- **Toggle**: Configurable via `ENABLE_QUERY_ENHANCEMENT`

#### 2. Hybrid Search System
- **Vector Search**: Semantic similarity using FastEmbed BGE-small (384 dim)
- **Keyword Search**: BM25 algorithm for exact term matching
- **Fusion Strategy**: 70/30 weighted combination with smart deduplication
- **Reranking**: Boosts documents found by both methods
- **Fallback**: Graceful degradation to vector-only if BM25 fails

#### 3. Enhanced Chunking Strategy
- **Structure Preservation**: Special handling for code blocks and headers
- **Smart Separators**: 15+ separator types for optimal boundaries
- **Quality Metrics**: Tracks code presence, headers, and word count
- **Metadata Enhancement**: Chunk-level quality indicators
- **Context Maintenance**: Preserves related content together

### Enhanced Chunking Strategy
=======
1. **Topic Tags**: Multiple relevant categories
2. **Sentiment**: Emotional tone analysis
3. **Priority**: Business impact assessment

### RAG Response Logic
- **RAG Topics**: How-to, Product, Best practices, API/SDK, SSO → Generate answers using documentation with conversation context
- **Routing Topics**: Connector, Lineage, Glossary, Sensitive data → Route to appropriate teams
- **Memory Integration**: Previous conversation history included in prompts for context-aware responses

### Chunking Strategy
>>>>>>> 0e8c023a
- **Chunk Size**: 1200 tokens with 200 token overlap
- **Method**: Advanced recursive character splitting with enhanced separators
- **Code Preservation**: Special handling for ``` code blocks and indented code
- **Structure Awareness**: Preserves headers, lists, procedures, and markdown formatting
- **Quality Metrics**: Tracks code blocks, headers, word count, and chunk quality scores
- **Smart Boundaries**: 15+ separator types for optimal semantic chunking

### Hybrid Search System
- **Vector Search**: BAAI/bge-small-en-v1.5 (384 dimensions) with cosine similarity
- **Keyword Search**: BM25 algorithm for exact term matching
- **Search Fusion**: 70/30 weighted combination of vector and keyword results
- **Smart Reranking**: Deduplication and relevance scoring with boost for multi-method matches
- **Score Threshold**: 0.3 minimum similarity for vector results
- **Top-K Retrieval**: 5 most relevant chunks from hybrid results

### Conversational Memory System
- **Memory Backend**: LangChain's `InMemoryChatMessageHistory` for pure RAM storage
- **Session Management**: Unique session IDs for each browser session with automatic timeout
- **Context Window**: Last 5 message exchanges included in RAG prompts for continuity
- **Memory Features**:
  - Automatic message trimming (max 20 messages per session)
  - Session cleanup and expiration (60-minute timeout)
  - Manual conversation clearing via UI
  - Memory usage statistics and monitoring
- **No External Dependencies**: Pure in-memory storage without databases

## 🔧 Configuration Options

### Environment Variables (app/.env)
- `OPENAI_API_KEY`: Required for GPT-4o classification, response generation, and query enhancement
- `QDRANT_URI`: Qdrant Cloud vector database endpoint for hybrid search
- `QDRANT_API_KEY`: Authentication for Qdrant Cloud instance
- `MONGODB_URI`: MongoDB Atlas connection string for document storage
- `FIRECRAWL_API_KEY`: Firecrawl API key for web scraping (data pipeline only)

### Advanced RAG Configuration (app/rag_pipeline.py)
- `ENABLE_QUERY_ENHANCEMENT`: Toggle GPT-4o query expansion (default: False)
- `ENABLE_HYBRID_SEARCH`: Toggle vector + BM25 hybrid search (default: True)
- `HYBRID_VECTOR_WEIGHT`: Weight for vector search results (default: 1.0)
- `HYBRID_KEYWORD_WEIGHT`: Weight for BM25 keyword results (default: 0.0)
- `COLLECTION_NAME`: Qdrant collection name (default: "atlan_docs_enhanced")
- `SCORE_THRESHOLD`: Minimum similarity threshold (default: 0.3)
- `TOP_K`: Number of search results to retrieve (default: 5)
- `MAX_TOKENS`: Maximum response length (default: 1000)
- `TEMPERATURE`: Response creativity level (default: 0.3)
- `LLM_MODEL`: OpenAI model for responses (default: "gpt-4o")

### Dynamic Settings Management
- **Real-time Updates**: All configuration changes apply immediately without restart
- **Collection Management**: Dynamic Qdrant collection discovery and switching
- **Settings Validation**: Built-in warnings for potentially problematic configurations
- **Import/Export**: JSON-based settings backup and sharing capabilities
- **UI Integration**: Settings page with tabbed interface for different parameter categories
- **Configuration Persistence**: Settings stored in session state and applied to pipeline
- **Connection Diagnostics**: Real-time collection validation and troubleshooting
- **Fallback Handling**: Graceful degradation when settings cause issues

### Data Pipeline Configuration
- **Scraping Parameters**: Use `--limit` and `--collection` options in scrape.py for custom URLs and crawl limits
- **Source Filtering**: Use `--source-url` in qdrant_ingestion.py for selective document processing
- **Collection Management**: Use `--qdrant-collection`, `--recreate` and `--no-incremental` options for collection lifecycle
- **Custom Collections**: Use `--qdrant-collection` to create separate vector collections for different projects
- **Chunk Configuration**: Adjust size and overlap in qdrant_ingestion.py (default: 1200 tokens, 200 overlap)
- **Vector Search**: Modify threshold and top-K in app/rag_pipeline.py (default: 0.3 threshold, 5 chunks)

### Common Pipeline Workflows

**Complete Fresh Setup:**
```bash
# Scrape new documentation
python scrape.py https://new-docs.com --limit 500 --collection new_docs

# Create fresh vector database
python qdrant_ingestion.py --collection new_docs --recreate
```

**Incremental Updates (Recommended):**
```bash
# Re-scrape updated content (overwrites existing URLs)
python scrape.py https://docs.atlan.com --limit 700

# Incremental ingestion (only new/changed documents)
python qdrant_ingestion.py
```

**Domain-Specific Processing:**
```bash
# Update only developer documentation vectors
python qdrant_ingestion.py --source-url "https://developer.atlan.com"

# Update only general documentation vectors
python qdrant_ingestion.py --source-url "https://docs.atlan.com"
```

**Testing and Development:**
```bash
# Create test dataset
python scrape.py https://docs.atlan.com --limit 20 --collection test_data

# Test ingestion pipeline with custom Qdrant collection
python qdrant_ingestion.py --collection test_data --qdrant-collection test_vectors --recreate
```

**Multiple Project Management:**
```bash
# Project A: Customer documentation
python scrape.py https://customer-docs.com --collection customer_docs
python qdrant_ingestion.py --collection customer_docs --qdrant-collection customer_vectors

# Project B: Internal documentation
python scrape.py https://internal-docs.com --collection internal_docs
python qdrant_ingestion.py --collection internal_docs --qdrant-collection internal_vectors
```

### Application Customization
- **Classification Prompts**: Edit prompts in app/rag_pipeline.py for custom categorization
- **Response Templates**: Modify RAG and routing responses in app/main.py
- **UI Styling**: Update custom CSS in app/main.py for branding

## 📊 Performance Metrics & Advanced Features

### Enhanced Data Pipeline Efficiency
- **Smart Scraping**: Firecrawl with automated content extraction and metadata preservation
- **Persistent Storage**: MongoDB with backup capabilities and incremental processing
- **Advanced Vector Ingestion**: Batch processing with enhanced chunking and quality metrics
- **Hybrid Search Performance**: Combined vector + keyword search with intelligent reranking

### Advanced Response Quality Measures
- **Multi-Method Retrieval**: Hybrid search combines semantic and keyword matching
- **Query Enhancement**: GPT-4o expands technical terms for better retrieval (configurable)
- **Smart Reranking**: 70/30 weighted fusion of vector and BM25 results
- **Source Attribution**: All RAG responses include original documentation URLs
- **Relevance Scoring**: Vector similarity + BM25 scoring with threshold 0.3
- **Context Quality**: Top-5 chunks from hybrid results for comprehensive answers
- **Search Transparency**: Real-time indicators showing search methods used

### Advanced Scalability Features
- **Feature Toggles**: Configurable query enhancement and hybrid search
- **Collection Management**: Separate enhanced and standard collections
- **Incremental Processing**: Skip already processed documents for efficiency
- **Quality Metrics**: Chunk-level quality indicators (code detection, headers, word count)
- **Error Resilience**: Graceful fallbacks for all advanced features
- **Performance Monitoring**: Search method tracking and optimization insights

## 🚨 Troubleshooting

### Data Pipeline Issues

**1. Firecrawl Scraping Problems**
- Verify Firecrawl API key in environment variables
- Check rate limits and adjust scraping delays in scrape.py
- Monitor MongoDB connection for storage issues

**2. MongoDB Storage Issues**
- Validate MongoDB Atlas connection string
- Check database and collection permissions
- Verify network access to MongoDB cluster

**3. Vector Database Problems**
- Verify Qdrant Cloud instance is accessible
- Check embedding dimensions match (384 for BGE-small)
- Validate collection exists and has correct configuration

### Application Issues

**4. Streamlit Deployment**
- Ensure all environment variables are set in app/.env
- Check that app/requirements.txt includes all dependencies
- Verify OpenAI API key has sufficient credits

**5. Classification Errors**
- Review prompt templates in app/rag_pipeline.py
- Check JSON parsing logic for malformed responses
- Monitor OpenAI API rate limits

### Debugging Tips
- Check Streamlit logs for detailed error messages
- Validate environment variable loading in app directory
- Test individual pipeline components (MongoDB, Qdrant, OpenAI)
- Monitor API usage and rate limits across all services

<<<<<<< HEAD
=======
## 🎯 Future Enhancements

### Short-term Improvements
- ✅ **Conversational Memory**: Context-aware conversations with LangChain ChatMessageHistory
- Implement user feedback collection
- Enhanced error handling and validation
- Performance optimization for large datasets

### Long-term Roadmap
- Multi-language support
- Advanced analytics dashboard
- Integration with ticketing systems
- Custom model fine-tuning
- Real-time collaboration features

>>>>>>> 0e8c023a
## 📝 Development Notes

### Advanced Project Structure Philosophy
- **Separation of Concerns**: Clean separation between data pipeline (root) and deployment (app/)
- **Environment Isolation**: Each tier has independent requirements and configuration
- **Feature Modularity**: Advanced RAG features can be toggled independently
- **Data Persistence**: MongoDB enables reprocessing and experimentation
- **Deployment Ready**: Enhanced app/ folder with advanced search capabilities

### Enhanced Architecture Decisions
1. **Advanced Data Pipeline**: Firecrawl → MongoDB → Enhanced Qdrant → Advanced Streamlit
2. **Hybrid Search System**: Vector + BM25 keyword search with intelligent fusion
3. **Query Enhancement**: Optional GPT-4o query expansion for technical terms
4. **Enhanced Chunking**: Code-aware splitting with quality metrics
5. **Smart Configuration**: Feature toggles for different deployment scenarios
6. **Dual Collection Strategy**: Standard vs enhanced collections for comparison
7. **Performance Optimization**: Configurable search weights and thresholds

### Advanced Trade-offs & Design Decisions
- **Query Enhancement**: Optional GPT-4o expansion vs direct search (configurable)
- **Hybrid Search**: Vector + keyword complexity vs pure vector simplicity
- **Enhanced Chunking**: Structure preservation vs simple character splitting
- **Feature Toggles**: Flexibility vs configuration complexity
- **Dual Collections**: Comparison capability vs storage overhead
- **Search Transparency**: User insight vs UI complexity
- **Performance vs Features**: Configurable enhancement levels for different use cases

### Production-Ready Enhancements
- **Collection Management**: Enhanced vs standard collections for A/B testing
- **Feature Flags**: Runtime configuration of advanced features
- **Quality Metrics**: Chunk-level quality indicators for optimization
- **Search Analytics**: Real-time method tracking and performance insights
- **Graceful Degradation**: Fallbacks ensure system reliability

### Enhanced RAG Implementation (advanced-rag-enhancements branch)
| Feature | Implementation |
|---------|----------------|
| **Search Method** | Hybrid vector + BM25 keyword search |
| **Query Processing** | Optional GPT-4o query enhancement |
| **Chunking** | Code-aware splitting with quality metrics |
| **Results** | Smart reranking with configurable fusion weights |
| **UI Feedback** | Search method indicators + transparency |
| **Collection** | `atlan_docs_enhanced` with enhanced metadata |
| **Configurability** | Feature toggles for all enhancements |
| **Performance** | Graceful degradation and fallbacks |
| **Settings Management** | Dynamic configuration with real-time updates |
| **Configuration** | Import/export, validation, and persistence |

### Key Improvements
1. **✅ Better Technical Term Handling**: Hybrid search excels at exact matches
2. **✅ Enhanced Code Examples**: Preserved code blocks in chunking
3. **✅ Query Expansion**: GPT-4o expands acronyms and technical terms
4. **✅ Search Transparency**: Users see which methods found their answers
5. **✅ Quality Metrics**: Chunk-level indicators for optimization
6. **✅ Configurable Features**: Toggle enhancements based on needs
7. **✅ Dynamic Settings Management**: Real-time configuration without restart
8. **✅ Settings Import/Export**: JSON-based configuration sharing and backup
9. **✅ Collection Management**: Real-time Qdrant collection discovery and switching
10. **✅ Connection Diagnostics**: Built-in troubleshooting for collection issues

## 🤝 Contributing

1. Fork the repository
2. Create a feature branch
3. Implement changes with tests
4. Update documentation
5. Submit pull request

## 📄 License

[MIT License](LICENSE)

## 🆘 Support

For issues and questions:
1. Check the troubleshooting section
2. Review API documentation
3. Create an issue with detailed reproduction steps

## 🚀 AI Pipeline Components

### 1. Ticket Classification Pipeline
The main intelligence that analyzes incoming tickets and categorizes them:

- **Topic Classification**: Tags tickets with categories such as *How-to, Product, Connector, API/SDK, SSO*, etc.  
- **Sentiment Analysis**: Detects customer emotion (*Frustrated, Curious, Angry, Neutral*).  
- **Priority Assessment**: Determines urgency (*P0/High, P1/Medium, P2/Low*).  

---

### 2. Response Generation Pipeline
Decides how to respond based on classification:

- **RAG (Retrieval-Augmented Generation)**:  
  - For topics like *How-to, Product, Best Practices, API/SDK, SSO*  
  - Searches Atlan's documentation and generates detailed, sourced answers.  
- **Simple Routing**:  
  - For other topics  
  - Generates a basic “routed to appropriate team” message.  

---

### 3. Knowledge Retrieval System
A core part of the RAG pipeline:

- Searches **[Atlan Documentation](https://docs.atlan.com)**  
- Searches **[Atlan Developer Hub](https://developer.atlan.com)**  
- Finds relevant information to answer customer questions  
- Tracks sources for citation  

---

## 📦 Why It's Called a "Pipeline"

Tickets flow through multiple processing stages in sequence:

```mermaid
flowchart TD
  A[Raw Ticket Input] --> B[Topic Classification]
  B --> C[Sentiment Analysis]
  C --> D[Priority Assessment]
  D --> E[Routing Decision]
  E -->|RAG| F[Answer Generation]
  E -->|Route| G[Simple Routing Message]
  F --> H[Final Output]
  G --> H[Final Output]
```<|MERGE_RESOLUTION|>--- conflicted
+++ resolved
@@ -37,7 +37,6 @@
 - **Data Persistence**: Web scraping is expensive and rate-limited. MongoDB storage allows reprocessing embeddings without re-scraping.
 - **Deployment Flexibility**: App folder contains only deployment dependencies, enabling clean Streamlit Cloud deployment.
 - **Development Efficiency**: Can iterate on AI logic without re-running expensive data collection.
-<<<<<<< HEAD
 - **A/B Testing**: Separate collections enable comparison between basic and enhanced RAG implementations.
 
 **Trade-off**: Increased complexity vs. reliability, cost efficiency, and experimentation capability.
@@ -263,172 +262,6 @@
             • Graceful Degradation: Hybrid → Vector-only → Routing
             • Rate Limiting with Exponential Backoff
             • Session State Management for UI Persistence
-=======
-
-**Trade-off**: Increased complexity vs. reliability and cost efficiency.
-
-### 2. Technology Stack Choices
-
-#### Firecrawl vs. Custom Scraping
-**Decision**: Firecrawl API for web scraping instead of BeautifulSoup/Scrapy.
-
-**Why**:
-- **Content Quality**: Advanced content extraction handles JavaScript, dynamic content, and complex layouts.
-- **Rate Limiting**: Built-in respectful crawling with automatic delays.
-- **Maintenance**: No need to maintain scraping logic for different website structures.
-
-**Trade-off**: API cost vs. development/maintenance time and content quality.
-
-#### MongoDB + Qdrant vs. Single Database
-**Decision**: Dual storage (MongoDB for documents, Qdrant for vectors) vs. single vector database.
-
-**Why**:
-- **Data Integrity**: MongoDB preserves original content for reprocessing and debugging.
-- **Performance**: Qdrant specializes in vector similarity search with superior performance.
-- **Flexibility**: Can change embedding models without losing original documents.
-- **Backup Strategy**: Multiple data preservation layers prevent data loss.
-
-**Trade-off**: Infrastructure complexity vs. performance and data safety.
-
-#### OpenAI GPT-4o vs. Local Models
-**Decision**: OpenAI GPT-4o for classification and response generation.
-
-**Why**:
-- **Quality**: Superior reasoning for complex ticket classification and response generation.
-- **JSON Reliability**: Consistent structured output for automated processing.
-- **Development Speed**: No model training, fine-tuning, or hosting infrastructure needed.
-- **Context Window**: Large context enables conversational memory integration.
-
-**Trade-off**: Ongoing API costs vs. response quality and development speed.
-
-#### FastEmbed BGE-small vs. OpenAI Embeddings
-**Decision**: BAAI/bge-small-en-v1.5 (384-dim) via FastEmbed for document embeddings.
-
-**Why**:
-- **Cost Efficiency**: Free local embeddings vs. OpenAI embedding API costs.
-- **Performance**: 384 dimensions balance quality and storage/compute efficiency.
-- **Independence**: No API dependency for vector generation enables batch processing.
-- **Privacy**: Document content never leaves local environment.
-
-**Trade-off**: Slightly lower embedding quality vs. significant cost savings and privacy.
-
-### 3. Memory Management Strategy
-**Decision**: In-memory conversational history with LangChain vs. database-backed sessions.
-
-**Why**:
-- **Simplicity**: No additional database dependencies or infrastructure.
-- **Performance**: RAM access for conversation context is instantaneous.
-- **Session Isolation**: Natural cleanup when application restarts.
-- **Development Speed**: No database schema design or migration concerns.
-
-**Trade-off**: Memory lost on restart vs. infrastructure simplicity and performance.
-
-### 4. User Interface Choice
-**Decision**: Streamlit vs. React/Vue.js web application.
-
-**Why**:
-- **Rapid Prototyping**: Python-native UI development matches AI pipeline language.
-- **Integrated Deployment**: Streamlit Cloud provides seamless hosting for Python apps.
-- **Developer Experience**: Single language for entire application stack.
-- **Built-in Components**: Chat interfaces, file uploads, and data visualization components.
-
-**Trade-off**: Limited UI customization vs. development speed and deployment simplicity.
-
-### 5. Response Generation Strategy
-**Decision**: Hybrid routing (RAG for some topics, simple routing for others).
-
-**Why**:
-- **Resource Optimization**: RAG processing only for topics where documentation exists.
-- **Response Quality**: Technical topics get detailed, sourced answers.
-- **Fallback Strategy**: Non-technical topics route to appropriate human teams.
-- **Cost Control**: Expensive vector searches and LLM calls only when beneficial.
-
-**Trade-off**: Complex logic vs. cost efficiency and appropriate response types.
-
-### 6. Data Chunking Strategy
-**Decision**: 1200 token chunks with 200 overlap using recursive character splitting.
-
-**Why**:
-- **Context Preservation**: Large chunks maintain semantic coherence.
-- **Overlap Benefits**: 200-token overlap prevents information loss at boundaries.
-- **Markdown Awareness**: Preserves code blocks, tables, and structured content.
-- **Token Optimization**: Fits within context windows while maximizing information density.
-
-**Trade-off**: Storage size vs. semantic quality and context preservation.
-
-## 🏗️ Architecture
-
-### Enhanced Data Pipeline & System Architecture
-
-```
-                        🌐 DATA COLLECTION LAYER
-    ┌─────────────────────────────────────────────────────────────────┐
-    │                    Firecrawl Web Scraper                        │
-    │  ┌─────────────────┐    ┌─────────────────┐    Rate Limiting    │
-    │  │ docs.atlan.com  │    │developer.atlan.c│   & Content       │
-    │  │                 │    │om               │   Quality Control   │
-    │  └─────────────────┘    └─────────────────┘                     │
-    └──────────────────────┬──────────────────────────────────────────┘
-                           │ scrape.py
-                           ▼
-                🗄️ PERSISTENT STORAGE LAYER
-    ┌─────────────────────────────────────────────────────────────────┐
-    │                      MongoDB Atlas                              │
-    │  ┌─────────────────┐  ┌─────────────────┐  ┌─────────────────┐  │
-    │  │   Raw Content   │  │    Metadata     │  │  Backup Files   │  │
-    │  │   • HTML Text   │  │  • URLs         │  │  • JSON Export  │  │
-    │  │   • Structure   │  │  • Timestamps   │  │  • Recovery     │  │
-    │  │   • Clean Text  │  │  • Source Info  │  │    Data         │  │
-    │  └─────────────────┘  └─────────────────┘  └─────────────────┘  │
-    └──────────────────────┬──────────────────────────────────────────┘
-                           │ qdrant_ingestion.py
-                           ▼
-                  🧠 VECTOR PROCESSING LAYER
-    ┌─────────────────────────────────────────────────────────────────┐
-    │                    Text Processing Pipeline                     │
-    │  ┌─────────────────┐  ┌─────────────────┐  ┌─────────────────┐  │
-    │  │   Chunking      │  │   Embeddings    │  │ Vector Storage  │  │
-    │  │ • 1200 tokens   │→ │ • BGE-small     │→ │ • Qdrant Cloud  │  │
-    │  │ • 200 overlap   │  │ • 384 dims      │  │ • Similarity    │  │
-    │  │ • Markdown      │  │ • Local Gen     │  │ • Collections   │  │
-    │  └─────────────────┘  └─────────────────┘  └─────────────────┘  │
-    └──────────────────────────────────┬──────────────────────────────┘
-                                       │
-                                       ▼
-                        🤖 AI PROCESSING LAYER
-    ┌─────────────────────────────────────────────────────────────────┐
-    │                      OpenAI GPT-4o                              │
-    │  ┌─────────────────┐  ┌─────────────────┐  ┌─────────────────┐  │
-    │  │Classification   │  │  RAG Response   │  │ Memory Context  │  │
-    │  │• Topic Tags     │  │ • Doc Retrieval │  │• Session State  │  │
-    │  │• Sentiment      │  │ • Answer Gen    │  │• Chat History   │  │
-    │  │• Priority       │  │ • Citations     │  │• Conversation   │  │
-    │  └─────────────────┘  └─────────────────┘  └─────────────────┘  │
-    └──────────────────────┬──────────────────────┬────────────────── ┘
-                           │                      │
-                           ▼                      ▼
-                       🖥️ APPLICATION LAYER (main.py)
-    ┌─────────────────────────────────────────────────────────────────┐
-    │                    Streamlit Web Application                    │
-    │  ┌─────────────────┐  ┌─────────────────┐  ┌─────────────────┐  │
-    │  │   Dashboard     │  │   Chat Agent    │  │   Analytics     │  │
-    │  │ • Bulk Process  │  │ • Real-time     │  │ • Performance   │  │
-    │  │ • 30+ Tickets   │  │ • Memory        │  │ • Metrics       │  │
-    │  │ • Statistics    │  │ • Citations     │  │ • Usage Stats   │  │
-    │  └─────────────────┘  └─────────────────┘  └─────────────────┘  │
-    └─────────────────────────────────────────────────────────────────┘
-
-        🔄 DATA FLOW DIRECTIONS:
-        scrape.py        → MongoDB (Document Storage)
-        qdrant_ingestion.py → Qdrant (Vector Processing)
-        main.py          → All Services (Real-time Queries)
-
-        ⚡ ERROR HANDLING & RECOVERY:
-        • MongoDB backup files for data recovery
-        • Incremental processing to handle failures
-        • Rate limiting and retry logic
-        • Graceful degradation for service outages
->>>>>>> 0e8c023a
 ```
 
 ### System Components
@@ -442,14 +275,9 @@
 ### AI/ML
 - **OpenAI GPT-4o**: LLM for classification, response generation, and query enhancement
 - **FastEmbed BAAI/bge-small-en-v1.5**: Vector embeddings for semantic search (384 dimensions)
-<<<<<<< HEAD
 - **Qdrant Cloud**: Vector database with hybrid search capabilities
 - **rank-bm25**: BM25 algorithm for keyword search and hybrid retrieval
 - **LangChain**: Enhanced text processing with advanced chunking strategies
-=======
-- **Qdrant**: Vector database for RAG retrieval
-- **LangChain**: Text processing, chunking, and conversational memory management
->>>>>>> 0e8c023a
 
 ### Application
 - **Streamlit**: Interactive web application framework
@@ -782,7 +610,6 @@
 
 ### Enhanced Classification Logic
 The system analyzes tickets using structured prompts to generate:
-<<<<<<< HEAD
 1. **Topic Tags**: Multiple relevant categories with high accuracy
 2. **Sentiment**: Emotional tone analysis for prioritization
 3. **Priority**: Business impact assessment with context awareness
@@ -818,18 +645,6 @@
 - **Context Maintenance**: Preserves related content together
 
 ### Enhanced Chunking Strategy
-=======
-1. **Topic Tags**: Multiple relevant categories
-2. **Sentiment**: Emotional tone analysis
-3. **Priority**: Business impact assessment
-
-### RAG Response Logic
-- **RAG Topics**: How-to, Product, Best practices, API/SDK, SSO → Generate answers using documentation with conversation context
-- **Routing Topics**: Connector, Lineage, Glossary, Sensitive data → Route to appropriate teams
-- **Memory Integration**: Previous conversation history included in prompts for context-aware responses
-
-### Chunking Strategy
->>>>>>> 0e8c023a
 - **Chunk Size**: 1200 tokens with 200 token overlap
 - **Method**: Advanced recursive character splitting with enhanced separators
 - **Code Preservation**: Special handling for ``` code blocks and indented code
@@ -1011,24 +826,6 @@
 - Test individual pipeline components (MongoDB, Qdrant, OpenAI)
 - Monitor API usage and rate limits across all services
 
-<<<<<<< HEAD
-=======
-## 🎯 Future Enhancements
-
-### Short-term Improvements
-- ✅ **Conversational Memory**: Context-aware conversations with LangChain ChatMessageHistory
-- Implement user feedback collection
-- Enhanced error handling and validation
-- Performance optimization for large datasets
-
-### Long-term Roadmap
-- Multi-language support
-- Advanced analytics dashboard
-- Integration with ticketing systems
-- Custom model fine-tuning
-- Real-time collaboration features
-
->>>>>>> 0e8c023a
 ## 📝 Development Notes
 
 ### Advanced Project Structure Philosophy
