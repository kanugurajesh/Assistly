<<<<<<< HEAD
# Atlan Customer Support Copilot

An AI-powered customer support system that automatically classifies tickets and provides intelligent responses using Retrieval-Augmented Generation (RAG) with Atlan's documentation.

## 🌟 Features

### Core Functionality
- **Bulk Ticket Classification**: Automatically classify 30+ sample tickets with AI-powered categorization
- **Interactive AI Agent**: Real-time chat interface for new ticket submission and response
- **Smart Classification**: Topic tags, sentiment analysis, and priority assignment
- **RAG Responses**: Intelligent answers powered by Atlan's documentation
- **Source Citations**: All responses include links to relevant documentation

### Classification Schema
- **Topic Tags**: How-to, Product, Connector, Lineage, API/SDK, SSO, Glossary, Best practices, Sensitive data
- **Sentiment**: Frustrated, Curious, Angry, Neutral
- **Priority**: P0 (High), P1 (Medium), P2 (Low)

## 🏗️ Architecture

```
┌─────────────────┐    ┌──────────────────┐    ┌─────────────────┐
│   Next.js       │    │   Python         │    │   Databases     │
│   Frontend      │    │   AI Pipeline    │    │                 │
├─────────────────┤    ├──────────────────┤    ├─────────────────┤
│ • Dashboard     │◄───┤ • RAG Pipeline   │◄───┤ • MongoDB       │
│ • Chat UI       │    │ • Classification │    │   (Raw docs)    │
│ • API Routes    │    │ • Embeddings     │    │ • Qdrant        │
└─────────────────┘    └──────────────────┘    │   (Vectors)     │
                                               └─────────────────┘
           │                        │                     ▲
           ▼                        ▼                     │
    ┌─────────────┐         ┌─────────────┐              │
    │ Gemini API  │         │ Firecrawl   │──────────────┘
    │ • LLM       │         │ • Web       │
    │ • Embeddings│         │   Scraping  │
    └─────────────┘         └─────────────┘
```

## 🛠️ Tech Stack

### AI/ML
- **Google Gemini 1.5 Flash**: LLM for classification and response generation
- **Gemini text-embedding-001**: Vector embeddings for semantic search
- **Qdrant**: Vector database for RAG retrieval
- **LangChain**: Text processing and chunking

### Backend
- **Next.js 15**: Full-stack React framework with API routes
- **TypeScript**: Type-safe development
- **MongoDB**: Document storage for scraped content

### Frontend
- **React 19**: Modern UI components
- **Tailwind CSS**: Utility-first styling
- **Responsive Design**: Mobile-friendly interface

### Data Sources
- **docs.atlan.com**: Product documentation
- **developer.atlan.com**: API and SDK documentation
- **Firecrawl**: Web scraping service

## 📋 Prerequisites

- Node.js 18+ and npm
- Python 3.8+ and pip
- Google AI API key
- Qdrant Cloud instance
- MongoDB Atlas instance
- Firecrawl API key

## 🚀 Quick Start

### 1. Clone and Setup Environment

```bash
git clone <repository-url>
cd crawling
```

Create `.env` file:
```env
GOOGLE_API_KEY=your_gemini_api_key
QDRANT_URI=your_qdrant_endpoint
QDRANT_API_KEY=your_qdrant_api_key
MONGODB_URI=your_mongodb_connection_string
FIRECRAWL_API_KEY=your_firecrawl_api_key
```

### 2. Install Dependencies

**Python dependencies:**
```bash
pip install -r requirements.txt
```

**Node.js dependencies:**
```bash
cd app
npm install
```

### 3. Data Pipeline Setup

**Step 1: Scrape Documentation**
```bash
# Scrape developer.atlan.com (already done)
python scrape.py

# Optional: Scrape docs.atlan.com
# Update scrape.py URL and run again
```

**Step 2: Ingest to Vector Database**
```bash
# Process MongoDB documents and create embeddings
python qdrant-ingestion.py
```

**Step 3: Process Sample Tickets (Optional)**
```bash
# Classify all sample tickets for testing
python process_tickets.py
```

### 4. Run the Application

**Development mode:**
```bash
cd app
npm run dev
```

**Production build:**
```bash
cd app
npm run build
npm start
```

Access the application at `http://localhost:3000`

## 📖 Usage Guide

### Dashboard (/dashboard)
1. Click "Load & Classify All Tickets"
2. View AI-generated classifications for all 30 sample tickets
3. Analyze summary statistics and topic distributions
4. Examine individual ticket classifications

### Interactive Agent (/chat)
1. Enter your question in the chat interface
2. View the internal AI analysis (classification details)
3. Get intelligent responses with source citations
4. Try sample questions or submit your own tickets

### API Endpoints

- `GET /api/tickets/bulk-classify` - Classify all sample tickets
- `POST /api/tickets/classify` - Classify individual ticket
- `POST /api/chat` - Interactive agent with RAG
- `GET/POST /api/knowledge/search` - Search documentation

## 🧠 AI Pipeline Details

### Classification Logic
The system analyzes tickets using structured prompts to generate:
1. **Topic Tags**: Multiple relevant categories
2. **Sentiment**: Emotional tone analysis
3. **Priority**: Business impact assessment

### RAG Response Logic
- **RAG Topics**: How-to, Product, Best practices, API/SDK, SSO → Generate answers using documentation
- **Routing Topics**: Connector, Lineage, Glossary, Sensitive data → Route to appropriate teams

### Chunking Strategy
- **Chunk Size**: 1200 tokens with 200 token overlap
- **Method**: Recursive character splitting with markdown awareness
- **Preservation**: Code blocks, tables, and lists as single units

### Vector Search
- **Embedding Model**: text-embedding-001 (768 dimensions)
- **Search Strategy**: Cosine similarity with score threshold 0.3
- **Top-K Retrieval**: 5 most relevant chunks

## 🔧 Configuration Options

### Environment Variables
- `GOOGLE_API_KEY`: Required for AI services
- `QDRANT_URI`: Vector database endpoint
- `QDRANT_API_KEY`: Authentication for Qdrant
- `MONGODB_URI`: Document storage connection
- `FIRECRAWL_API_KEY`: Web scraping service

### Customizable Parameters
- Chunk size and overlap (`qdrant-ingestion.py`)
- Vector search threshold and top-K
- Classification prompt engineering
- Response generation templates

## 📊 Performance Metrics

### Response Quality Measures
- **Source Attribution**: All RAG responses include documentation URLs
- **Relevance Scoring**: Vector similarity scores for retrieved chunks
- **Classification Consistency**: Structured output with validation

### Scalability Features
- **Batch Processing**: Efficient embedding generation
- **Rate Limiting**: API-friendly request handling
- **Error Handling**: Graceful fallbacks and retries

## 🚨 Troubleshooting

### Common Issues

**1. API Rate Limits**
- Implement exponential backoff
- Reduce batch sizes in `qdrant-ingestion.py`

**2. Vector Search Issues**
- Verify Qdrant collection exists
- Check embedding dimensions match (768)
- Validate API credentials

**3. Classification Errors**
- Review prompt templates in `rag_pipeline.py`
- Check JSON parsing logic
- Verify Gemini API access

### Debugging Tips
- Enable verbose logging in Python scripts
- Use browser dev tools for frontend issues
- Check Next.js API route responses
- Validate environment variable loading

## 🎯 Future Enhancements

### Short-term Improvements
- Add conversation history and context
- Implement user feedback collection
- Enhanced error handling and validation
- Performance optimization for large datasets

### Long-term Roadmap
- Multi-language support
- Advanced analytics dashboard
- Integration with ticketing systems
- Custom model fine-tuning
- Real-time collaboration features

## 📝 Development Notes

### Architecture Decisions
1. **Hybrid Approach**: Python for AI pipeline, TypeScript for web application
2. **Vector Database**: Qdrant chosen for performance and cloud availability
3. **Embedding Strategy**: Task-specific embeddings (retrieval_document vs retrieval_query)
4. **Response Generation**: Balance between speed (Flash) and quality

### Trade-offs
- **Latency vs Quality**: Gemini Flash for speed over Pro for accuracy
- **Storage vs Compute**: Pre-computed embeddings vs real-time generation
- **Complexity vs Maintainability**: Modular architecture with clear separation

## 🤝 Contributing

1. Fork the repository
2. Create a feature branch
3. Implement changes with tests
4. Update documentation
5. Submit pull request

## 📄 License

[MIT License](LICENSE)

## 🆘 Support

For issues and questions:
1. Check the troubleshooting section
2. Review API documentation
3. Create an issue with detailed reproduction steps
=======
# Assistly

Assistly is an AI-powered customer support pipeline that automates ticket classification, response generation, and knowledge retrieval.  

---

## 🚀 AI Pipeline Components

### 1. Ticket Classification Pipeline
The main intelligence that analyzes incoming tickets and categorizes them:

- **Topic Classification**: Tags tickets with categories such as *How-to, Product, Connector, API/SDK, SSO*, etc.  
- **Sentiment Analysis**: Detects customer emotion (*Frustrated, Curious, Angry, Neutral*).  
- **Priority Assessment**: Determines urgency (*P0/High, P1/Medium, P2/Low*).  

---

### 2. Response Generation Pipeline
Decides how to respond based on classification:

- **RAG (Retrieval-Augmented Generation)**:  
  - For topics like *How-to, Product, Best Practices, API/SDK, SSO*  
  - Searches Atlan's documentation and generates detailed, sourced answers.  
- **Simple Routing**:  
  - For other topics  
  - Generates a basic “routed to appropriate team” message.  

---

### 3. Knowledge Retrieval System
A core part of the RAG pipeline:

- Searches **[Atlan Documentation](https://docs.atlan.com)**  
- Searches **[Atlan Developer Hub](https://developer.atlan.com)**  
- Finds relevant information to answer customer questions  
- Tracks sources for citation  

---

## 📦 Why It's Called a "Pipeline"

Tickets flow through multiple processing stages in sequence:

```mermaid
flowchart TD
  A[Raw Ticket Input] --> B[Topic Classification]
  B --> C[Sentiment Analysis]
  C --> D[Priority Assessment]
  D --> E[Routing Decision]
  E -->|RAG| F[Answer Generation]
  E -->|Route| G[Simple Routing Message]
  F --> H[Final Output]
  G --> H[Final Output]
```
>>>>>>> 0b78a53b
<|MERGE_RESOLUTION|>--- conflicted
+++ resolved
@@ -1,4 +1,3 @@
-<<<<<<< HEAD
 # Atlan Customer Support Copilot
 
 An AI-powered customer support system that automatically classifies tickets and provides intelligent responses using Retrieval-Augmented Generation (RAG) with Atlan's documentation.
@@ -281,12 +280,6 @@
 1. Check the troubleshooting section
 2. Review API documentation
 3. Create an issue with detailed reproduction steps
-=======
-# Assistly
-
-Assistly is an AI-powered customer support pipeline that automates ticket classification, response generation, and knowledge retrieval.  
-
----
 
 ## 🚀 AI Pipeline Components
 
@@ -335,5 +328,4 @@
   E -->|Route| G[Simple Routing Message]
   F --> H[Final Output]
   G --> H[Final Output]
-```
->>>>>>> 0b78a53b
+```